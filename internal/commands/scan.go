--- conflicted
+++ resolved
@@ -144,10 +144,6 @@
 				return errors.Wrapf(err, "%s: Failed to upload sources file\n", failedCreating)
 			}
 			PrintIfVerbose(fmt.Sprintf("Uploading file to %s\n", *preSignedURL))
-<<<<<<< HEAD
-
-=======
->>>>>>> aac2b6c3
 			scanModel.UploadURL = *preSignedURL
 		}
 
