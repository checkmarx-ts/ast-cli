package commands

import (
	"fmt"
	"strings"

	"github.com/pkg/errors"

	"github.com/checkmarxDev/ast-cli/internal/wrappers"
	"github.com/spf13/cobra"
	"github.com/spf13/viper"
)

const (
	keyValuePairSize              = 2
	verboseFlag                   = "verbose"
	verboseFlagSh                 = "v"
	verboseUsage                  = "Verbose mode"
	sourcesFlag                   = "sources"
	sourcesFlagSh                 = "s"
	inputFlag                     = "input"
	inputFlagSh                   = "i"
	inputFileFlag                 = "input-file"
	inputFileFlagSh               = "f"
	AccessKeyIDEnv                = "AST_ACCESS_KEY_ID"
	accessKeyIDFlag               = "key"
	accessKeyIDFlagUsage          = "The access key ID for AST"
	AccessKeySecretEnv            = "AST_ACCESS_KEY_SECRET"
	accessKeySecretFlag           = "secret"
	accessKeySecretFlagUsage      = "The access key secret for AST"
	AstAuthenticationURIEnv       = "AST_AUTHENTICATION_URI"
	astAuthenticationURIFlag      = "auth-uri"
	astAuthenticationURIFlagUsage = "The authentication URI for AST"
	insecureFlag                  = "insecure"
	insecureFlagUsage             = "Ignore TLS certificate validations"
	formatFlag                    = "format"
	formatFlagUsage               = "Format for the output. One of [json, pretty]. Default is JSON"
	formatJSON                    = "json"
	formatPretty                  = "pretty"
	filterFlag                    = "filter"
)

var (
	AccessKeyIDConfigKey          = strings.ToLower(AccessKeyIDEnv)
	AccessKeySecretConfigKey      = strings.ToLower(AccessKeySecretEnv)
	AstAuthenticationURIConfigKey = strings.ToLower(AstAuthenticationURIEnv)
)

// Return an AST CLI root command to execute
func NewAstCLI(
	scansWrapper wrappers.ScansWrapper,
	uploadsWrapper wrappers.UploadsWrapper,
	projectsWrapper wrappers.ProjectsWrapper,
	resultsWrapper wrappers.ResultsWrapper,
<<<<<<< HEAD
	queueWrapper wrappers.SastRmWrapper) *cobra.Command {
=======
	bflWrapper wrappers.BFLWrapper) *cobra.Command {
>>>>>>> 56aa7412
	rootCmd := &cobra.Command{
		Use:   "ast",
		Short: "A CLI wrapping Checkmarx AST APIs",
	}

	rootCmd.PersistentFlags().BoolP(verboseFlag, verboseFlagSh, false, verboseUsage)
	rootCmd.PersistentFlags().String(accessKeyIDFlag, "", accessKeyIDFlagUsage)
	rootCmd.PersistentFlags().String(accessKeySecretFlag, "", accessKeySecretFlagUsage)
	rootCmd.PersistentFlags().String(astAuthenticationURIFlag, "", astAuthenticationURIFlagUsage)
	rootCmd.PersistentFlags().Bool(insecureFlag, false, insecureFlagUsage)
	rootCmd.PersistentFlags().String(formatFlag, formatJSON, formatFlagUsage)

	// Bind the viper key ast_access_key_id to flag --key of the root command and
	// to the environment variable AST_ACCESS_KEY_ID so that it will be taken from environment variables first
	// and can be overridden by command flag --key
	_ = viper.BindPFlag(AccessKeyIDConfigKey, rootCmd.PersistentFlags().Lookup(accessKeyIDFlag))
	_ = viper.BindPFlag(AccessKeySecretConfigKey, rootCmd.PersistentFlags().Lookup(accessKeySecretFlag))
	_ = viper.BindPFlag(AstAuthenticationURIConfigKey, rootCmd.PersistentFlags().Lookup(astAuthenticationURIFlag))
	// Key here is the actual flag since it doesn't use an environment variable
	_ = viper.BindPFlag(verboseFlag, rootCmd.PersistentFlags().Lookup(verboseFlag))
	_ = viper.BindPFlag(insecureFlag, rootCmd.PersistentFlags().Lookup(insecureFlag))
	_ = viper.BindPFlag(formatFlag, rootCmd.PersistentFlags().Lookup(formatFlag))

	scanCmd := NewScanCommand(scansWrapper, uploadsWrapper)
	projectCmd := NewProjectCommand(projectsWrapper)
	resultCmd := NewResultCommand(resultsWrapper)
	bflCmd := NewBFLCommand(bflWrapper)
	versionCmd := NewVersionCommand()
	clusterCmd := NewClusterCommand()
	appCmd := NewAppCommand()
	queueCmd := NewSastRmCommand(queueWrapper)

<<<<<<< HEAD
	rootCmd.AddCommand(scanCmd, projectCmd, resultCmd, versionCmd, clusterCmd, appCmd, queueCmd)
=======
	rootCmd.AddCommand(scanCmd, projectCmd, resultCmd, versionCmd, clusterCmd, appCmd, bflCmd)
>>>>>>> 56aa7412
	rootCmd.SilenceUsage = true
	return rootCmd
}

func PrintIfVerbose(msg string) {
	if viper.GetBool(verboseFlag) {
		fmt.Println(msg)
	}
}

func getFilters(cmd *cobra.Command) (map[string]string, error) {
	filters, err := cmd.Flags().GetStringSlice(filterFlag)
	if err != nil {
		return nil, err
	}
	allFilters := make(map[string]string)
	for _, filter := range filters {
		filterKeyVal := strings.Split(filter, "=")
		if len(filterKeyVal) != keyValuePairSize {
			return nil, errors.Errorf("Invalid filters. Filters should be in a KEY=VALUE format")
		}
		allFilters[filterKeyVal[0]] = filterKeyVal[1]
	}
	return allFilters, nil
}

func IsJSONFormat() bool {
	return strings.EqualFold(viper.GetString(formatFlag), formatJSON)
}
func IsPrettyFormat() bool {
	return strings.EqualFold(viper.GetString(formatFlag), formatPretty)
}

func ValidateFormat() error {
	if !(IsPrettyFormat() || IsJSONFormat()) {
		return errors.Errorf("Invalid format %s", viper.GetString(formatFlag))
	}
	return nil
}<|MERGE_RESOLUTION|>--- conflicted
+++ resolved
@@ -52,11 +52,10 @@
 	uploadsWrapper wrappers.UploadsWrapper,
 	projectsWrapper wrappers.ProjectsWrapper,
 	resultsWrapper wrappers.ResultsWrapper,
-<<<<<<< HEAD
-	queueWrapper wrappers.SastRmWrapper) *cobra.Command {
-=======
-	bflWrapper wrappers.BFLWrapper) *cobra.Command {
->>>>>>> 56aa7412
+	bflWrapper wrappers.BFLWrapper,
+	rmWrapper wrappers.SastRmWrapper,
+) *cobra.Command {
+
 	rootCmd := &cobra.Command{
 		Use:   "ast",
 		Short: "A CLI wrapping Checkmarx AST APIs",
@@ -87,13 +86,17 @@
 	versionCmd := NewVersionCommand()
 	clusterCmd := NewClusterCommand()
 	appCmd := NewAppCommand()
-	queueCmd := NewSastRmCommand(queueWrapper)
+	rmCmd := NewSastResourcesCommand(rmWrapper)
 
-<<<<<<< HEAD
-	rootCmd.AddCommand(scanCmd, projectCmd, resultCmd, versionCmd, clusterCmd, appCmd, queueCmd)
-=======
-	rootCmd.AddCommand(scanCmd, projectCmd, resultCmd, versionCmd, clusterCmd, appCmd, bflCmd)
->>>>>>> 56aa7412
+	rootCmd.AddCommand(scanCmd,
+		projectCmd,
+		resultCmd,
+		versionCmd,
+		clusterCmd,
+		appCmd,
+		bflCmd,
+		rmCmd,
+	)
 	rootCmd.SilenceUsage = true
 	return rootCmd
 }
